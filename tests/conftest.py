"""Module for test fixtures available for all test files"""
import inspect
from ast import literal_eval
from configparser import ConfigParser
from copy import deepcopy
from os import listdir, path, remove
from os.path import getsize
from shutil import rmtree

import osmnx as ox
import pytest
from networkx import set_node_attributes

from superblockify import partitioning
from superblockify.partitioning import BasePartitioner

config = ConfigParser()
config.read("config.ini")
TEST_DATA = config["tests"]["test_data_path"]
RESULTS_DIR = config["general"]["results_dir"]

ALL_CITIES_SORTED = sorted(
    [city for city in listdir(f"{TEST_DATA}cities/") if city.endswith(".graphml")],
    key=lambda city: getsize(f"{TEST_DATA}cities/" + city),
)
SMALL_CITIES = [
    city
    for city in listdir(f"{TEST_DATA}cities/")
    if city
    in [city[0] + ".graphml" for city in literal_eval(config["tests"]["places_small"])]
]


# Redefining names for extending fixtures
# pylint: disable=redefined-outer-name


@pytest.fixture(scope="session", params=ALL_CITIES_SORTED)
def test_city_all(request):
    """Fixture for loading and parametrizing all city graphs from test_data."""
    # return request.param without .graphml
    return request.param[:-8], ox.load_graphml(
        filepath=f"{TEST_DATA}cities/" + request.param
    )


@pytest.fixture(scope="function")
def test_city_all_copy(test_city_all):
    """Fixture for getting a copy of all city graphs from test_data."""
    city_name, graph = test_city_all
    return city_name, graph.copy()


@pytest.fixture(scope="session", params=SMALL_CITIES)
def test_city_small(request):
    """Fixture for loading and parametrizing small city graphs from test_data."""
    return request.param[:-8], ox.load_graphml(
        filepath=f"{TEST_DATA}cities/" + request.param
    )


@pytest.fixture(scope="function")
def test_city_small_copy(test_city_small):
    """Fixture for getting a copy of small city graphs from test_data."""
    city_name, graph = test_city_small
    return city_name, graph.copy()


@pytest.fixture(
    scope="session",
    params=inspect.getmembers(
        partitioning,
        predicate=lambda o: inspect.isclass(o)
        and issubclass(o, BasePartitioner)
        and o is not BasePartitioner,
    ),
)
def partitioner_class(request):
    """Fixture for parametrizing all partitioners inheriting from BasePartitioner."""
    return request.param[1]


@pytest.fixture(scope="session")
def test_city_all_preloaded_save(
    test_city_all, partitioner_class, _teardown_test_folders
):
    """Fixture for saving preloaded partitioners for all cities with bearing and
    length test_data. Without metrics. Shared across all tests."""
    city_name, graph = test_city_all
    part = partitioner_class(
        name=f"{city_name}_{partitioner_class.__name__}_preloaded_test",
        city_name=city_name,
        graph=graph.copy(),
    )
    part.save(save_graph_copy=True)
    return part.name, part.__class__


@pytest.fixture(scope="function")
def test_city_all_preloaded(test_city_all_preloaded_save, _teardown_test_folders):
    """Fixture for preloaded partitioners for all cities with bearing and length.
    Without metrics. Loaded for each test."""
    name, cls = test_city_all_preloaded_save
    return cls.load(name=name)


@pytest.fixture(scope="session")
def test_city_all_precalculated_save(
    test_city_all, partitioner_class, _teardown_test_folders
):
    """Fixture for saving precalculated partitioners for all cities with bearing and
    length test_data. Without metrics. Shared across all tests."""
    city_name, graph = test_city_all
    part = partitioner_class(
        name=f"{city_name}_{partitioner_class.__name__}_precalculated_test",
        city_name=city_name,
        graph=graph.copy(),
    )
    part.run(calculate_metrics=False)
    part.save(save_graph_copy=True)
    return part.name, part.__class__


@pytest.fixture(scope="function")
def test_city_all_precalculated(test_city_all_precalculated_save):
    """Fixture for precalculated partitioners for all cities with bearing and length.
    Without metrics. Loaded for each test."""
    name, cls = test_city_all_precalculated_save
    return cls.load(name=name)


@pytest.fixture(scope="session")
def test_city_small_precalculated(test_city_small, partitioner_class):
    """Fixture for loading and parametrizing small cities with bearing and length
    test_data. Without metrics."""
    city_name, graph = test_city_small
    part = partitioner_class(
        name=f"{city_name}_{partitioner_class.__name__}_precalculated_test",
        city_name=city_name,
        graph=graph.copy(),
    )
    part.run(calculate_metrics=False)
    return part


<<<<<<< HEAD
@pytest.fixture(scope="function")
def test_city_small_precalculated_copy(test_city_small_precalculated):
    """Fixture for getting a copy of small cities with bearing and length
    test_data. Without metrics."""
    return deepcopy(test_city_small_precalculated)
=======
@pytest.fixture(scope="session")
def test_one_city_precalculated(partitioner_class):
    """Fixture for loading and parametrizing small cities with bearing and length
    test_data. Without metrics. Take only one city of test_city_small."""
    city_name, graph = SMALL_CITIES[0][:-8], ox.load_graphml(
        filepath=f"{TEST_DATA}cities/" + SMALL_CITIES[0]
    )
    part = partitioner_class(
        name=f"{city_name}_{partitioner_class.__name__}_precalculated_test",
        city_name=city_name,
        graph=graph.copy(),
    )
    part.run(calculate_metrics=False)
    return part


@pytest.fixture(scope="module")
def test_city_small_osmid(test_city_small):
    """Return a graph with the osmid baked down to a single value."""
    _, graph = test_city_small
    # work on copy of graph, as it is a shared fixture
    graph = graph.copy()
    # Some osmid attributes return lists, not ints, just take first element
    set_node_attributes(
        graph,
        {node: node for node in graph.nodes()},
        "osmid",
    )
    return graph
>>>>>>> e906403f


@pytest.fixture(scope="class")
def _teardown_test_graph_io():
    """Delete Adliswil_tmp.graphml file and directory."""
    yield None
    work_cities = ["Adliswil_tmp", "Adliswil_tmp_save_load"]
    for city in work_cities:
        test_graph = path.join(config["general"]["graph_dir"], city + ".graphml")
        if path.exists(test_graph):
            remove(test_graph)
        results_dir = path.join(RESULTS_DIR, city + "_name")
        if path.exists(results_dir):
            rmtree(results_dir)


@pytest.fixture(scope="session", autouse=True)
def _teardown_test_folders():
    """Delete all test data folders."""
    yield None
    # Delete all folders in RESULTS_DIR that end with _test
    for folder in listdir(RESULTS_DIR):
        if folder.endswith("_test"):
            rmtree(path.join(RESULTS_DIR, folder))


@pytest.fixture(scope="function", autouse=config.getboolean("tests", "hide_plots"))
def _patch_plt_show(monkeypatch):
    """Patch plt.show() and plt.Figure.show() to prevent plots from showing during
    tests."""
    monkeypatch.setattr("matplotlib.pyplot.show", lambda: None)
    monkeypatch.setattr("matplotlib.pyplot.Figure.show", lambda _: None)<|MERGE_RESOLUTION|>--- conflicted
+++ resolved
@@ -92,7 +92,7 @@
         city_name=city_name,
         graph=graph.copy(),
     )
-    part.save(save_graph_copy=True)
+    part.save(save_graph_copy=False)
     return part.name, part.__class__
 
 
@@ -143,13 +143,6 @@
     return part
 
 
-<<<<<<< HEAD
-@pytest.fixture(scope="function")
-def test_city_small_precalculated_copy(test_city_small_precalculated):
-    """Fixture for getting a copy of small cities with bearing and length
-    test_data. Without metrics."""
-    return deepcopy(test_city_small_precalculated)
-=======
 @pytest.fixture(scope="session")
 def test_one_city_precalculated(partitioner_class):
     """Fixture for loading and parametrizing small cities with bearing and length
@@ -179,7 +172,13 @@
         "osmid",
     )
     return graph
->>>>>>> e906403f
+
+
+@pytest.fixture(scope="function")
+def test_city_small_precalculated_copy(test_city_small_precalculated):
+    """Fixture for getting a copy of small cities with bearing and length
+    test_data. Without metrics."""
+    return deepcopy(test_city_small_precalculated)
 
 
 @pytest.fixture(scope="class")
